--- conflicted
+++ resolved
@@ -417,31 +417,22 @@
     padding: 10px 0;
 }
 
-<<<<<<< HEAD
-=======
+
 /* Responsive Styles */
->>>>>>> 3c7b9f89
+
 @media (max-width: 680px) {
     .container {
         flex-direction: column;
         justify-content: flex-start;
         align-items: center;
         row-gap: 20px;
-<<<<<<< HEAD
-=======
         margin-top: 100px;
->>>>>>> 3c7b9f89
     }
 
     .login-register {
         flex-direction: column;
         justify-content: flex-start;
         align-items: center;
-<<<<<<< HEAD
-        width: 80vw;
-    }
-}
-=======
         width: 90%;
         margin-top: 10px;
     }
@@ -473,4 +464,3 @@
         margin-right: 0;
     }
 }
->>>>>>> 3c7b9f89
